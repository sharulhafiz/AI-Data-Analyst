--- conflicted
+++ resolved
@@ -114,7 +114,7 @@
 
     model = ARIMA(data, order=order)
     model.initialize_approximate_diffuse()
-    model_fit = model.fit(method='lbfgs')
+    model_fit = model.fit()
     forecast = model_fit.forecast(steps=steps)
     return forecast
 
@@ -170,18 +170,10 @@
     forecast_steps = target_year - last_date.year
 
     # Create future dates
-<<<<<<< HEAD
     future_dates = pd.date_range(start=last_date, periods=forecast_steps + 1, freq='Y')[1:]
 
     # Create initial forecast DataFrame
     forecast_df = pd.DataFrame({'YEAR': future_dates})
-=======
-    future_dates = pd.date_range(start=last_date, periods=forecast_steps + 1, freq='YE')[1:]
-
-    # Create initial forecast DataFrame
-    forecast_df = pd.DataFrame({'YEAR': future_dates})
-
->>>>>>> 553bf67e
 
     # Cache feature predictions with same steps
     for feature in [col for col in df.columns if col not in ['YEAR', 'SCORE_AR']]:
@@ -261,7 +253,6 @@
 page = st.sidebar.radio("Select Page", ["Slide", "Dataset", "Dashboard (Looker)", "Correlation", "Models", "Prediction", "Knime"])
 
 # Create sliders for each ARIMA order parameter
-<<<<<<< HEAD
 # p = st.sidebar.slider("ARIMA Order (p)", 0, 10, 1)
 # d = st.sidebar.slider("ARIMA Order (d)", 0, 2, 1)
 # q = st.sidebar.slider("ARIMA Order (q)", 0, 10, 1)
@@ -272,17 +263,6 @@
 
 # Display the selected order
 # st.sidebar.write(f"Selected ARIMA Order: {order}")
-=======
-p = st.sidebar.slider("ARIMA Order (p)", 0, 10, 1)
-d = st.sidebar.slider("ARIMA Order (d)", 0, 2, 1)
-q = st.sidebar.slider("ARIMA Order (q)", 0, 10, 1)
-
-# Combine the parameters into a tuple
-order = (p, d, q)
-
-# Display the selected order
-st.sidebar.write(f"Selected ARIMA Order: {order}")
->>>>>>> 553bf67e
 
 if page == "Slide":
     st.title("Slide")
@@ -480,7 +460,6 @@
     # Get forecast dataset
     forecast_df, all_df = get_forecast_dataset(df)
 
-<<<<<<< HEAD
     # Bootstrap the original dataset to 1000 data points
     bootstrap_df = df.sample(n=1000, replace=True, random_state=42)
 
@@ -490,8 +469,6 @@
         outliers = np.abs(z_scores) > 3  # Define outliers as values with Z-score > 3
         bootstrap_df.loc[outliers, feature] = np.nan
 
-=======
->>>>>>> 553bf67e
     # Define features and target
     features = [col for col in df.columns if col not in ['YEAR', 'SCORE_AR']]
     target = 'SCORE_AR'
@@ -500,12 +477,9 @@
     # Evaluate models on df
     scores_df = evaluate_models(df, features, target, order)
 
-<<<<<<< HEAD
     # Evaluate models on bootstrap_df
     scores_bootstrap_df = evaluate_models(bootstrap_df, features, target, order)
 
-=======
->>>>>>> 553bf67e
     # Evaluate models on all_df
     scores_all_df = evaluate_models(all_df, features, target, order)
 
@@ -516,11 +490,14 @@
     st.write("Model Scores on df:")
     st.write(pd.DataFrame(scores_df).T)
 
+    st.write("Model Scores on bootstrap_df:")
+    st.write(pd.DataFrame(scores_bootstrap_df).T)
+
+    st.write("Model Scores on forecast_df:")
+    st.write(pd.DataFrame(scores_forecast_df).T)
+
     st.write("Model Scores on all_df:")
     st.write(pd.DataFrame(scores_all_df).T)
-
-    st.write("Model Scores on forecast_df:")
-    st.write(pd.DataFrame(scores_forecast_df).T)
 
 
 if page == "Prediction":
@@ -629,11 +606,7 @@
     tab1, tab2 = st.tabs(["Knime PreProcess", "Knime Prediction"])
 
     with tab1:
-        st.image("https://api.hub.knime.com/repository/*HNTlN8HT6SaohePM:image?version=current-state&timestamp=1734210510000", use_container_width=True)
+        st.image("https://api.hub.knime.com/repository/*HNTlN8HT6SaohePM:image?version=current-state&timestamp=1734210510000")
 
     with tab2:
-<<<<<<< HEAD
-        st.image("https://api.hub.knime.com/repository/*rNEZsGzquoBdiyMV:image?version=current-state&timestamp=1734224880000", use_container_width=True)
-=======
-        st.image("https://api.hub.knime.com/repository/*O6uvMJZT57yb6AnQ:image?version=current-state&timestamp=1734210550000", use_container_width=True)
->>>>>>> 553bf67e
+        st.image("https://api.hub.knime.com/repository/*rNEZsGzquoBdiyMV:image?version=current-state&timestamp=1734224880000")